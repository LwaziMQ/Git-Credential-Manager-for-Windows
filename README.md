--- conflicted
+++ resolved
@@ -1,10 +1,5 @@
-<<<<<<< HEAD
-# Git Credential Manager for Windows
-
-=======
 Test
 # Git Credential Manager for Windows 
->>>>>>> 29a36d7f
 [![GitHub Release](https://img.shields.io/github/release/microsoft/git-credential-manager-for-windows.svg?style=flat-square)](https://github.com/Microsoft/Git-Credential-Manager-for-Windows/releases)
 [![Build status](https://img.shields.io/appveyor/ci/whoisj/git-credential-manager-for-windows.svg?style=flat-square)](https://ci.appveyor.com/project/whoisj/git-credential-manager-for-windows/branch/master)
 [![Coverity Scan Build Status](https://img.shields.io/coverity/scan/11371.svg?style=flat-square)](https://scan.coverity.com/projects/git-credential-manager-for-windows)
@@ -13,30 +8,7 @@
 
 * * *
 
-## NOTICE: This project is no longer being maintained. :warning:
-
-Git Credential Manager for Windows is no longer being maintained. The cross-platform
-[Git Credential Manager Core (GCM Core)](https://aka.ms/gcmcore) is the official replacement.
-
-GCM Core is included as an optional component of Git for Windows 2.28 and will be made the default credential
-helper as of Git for Windows 2.29. GCM Core can also be manually installed from [this page](https://github.com/microsoft/Git-Credential-Manager-Core/releases/latest).
-
-* * *
-
 ## NOTICE: Experiencing GitHub push/fetch problems?
-
-[GitHub will disable password-based authentication](https://github.blog/changelog/2019-08-08-password-based-http-basic-authentication-deprecation-and-removal/)
-on APIs Git Credential Manager for Windows uses to create tokens. As a result, GCM
-for Windows will no longer be able to create new access tokens for GitHub.
-
-[Git Credential Manager Core (GCM Core)](https://aka.ms/gcmcore) supports OAuth-based
-authentication with GitHub and is the replacement for GCM for Windows.
-
-Please update to Git for Windows 2.28 and select "Git Credential Manager Core" from
-the installer when asked to "select a credential helper", or manually install GCM Core
-from [here](https://github.com/microsoft/Git-Credential-Manager-Core/releases/latest).
-
----
 
 As of 22 Feb 2018, [GitHub has disabled support for weak encryption](https://githubengineering.com/crypto-deprecation-notice/) which means many users will suddenly find themselves unable to authenticate using a Git for Windows which (impacts versions older than v2.16.0). **DO NOT PANIC**, there's a fix. [Update Git for Windows](https://github.com/git-for-windows/git/releases) to the latest (or at least v2.16.0).
 
