/**** Git Credential Manager for Windows ****
 *
 * Copyright (c) Microsoft Corporation
 * All rights reserved.
 *
 * MIT License
 *
 * Permission is hereby granted, free of charge, to any person obtaining a copy
 * of this software and associated documentation files (the """"Software""""), to deal
 * in the Software without restriction, including without limitation the rights to
 * use, copy, modify, merge, publish, distribute, sublicense, and/or sell copies of
 * the Software, and to permit persons to whom the Software is furnished to do so,
 * subject to the following conditions:
 *
 * The above copyright notice and this permission notice shall be included in all
 * copies or substantial portions of the Software.
 *
 * THE SOFTWARE IS PROVIDED *AS IS*, WITHOUT WARRANTY OF ANY KIND, EXPRESS OR
 * IMPLIED, INCLUDING BUT NOT LIMITED TO THE WARRANTIES OF MERCHANTABILITY, FITNESS
 * FOR A PARTICULAR PURPOSE AND NONINFRINGEMENT. IN NO EVENT SHALL THE AUTHORS OR
 * COPYRIGHT HOLDERS BE LIABLE FOR ANY CLAIM, DAMAGES OR OTHER LIABILITY, WHETHER IN
 * AN ACTION OF CONTRACT, TORT OR OTHERWISE, ARISING FROM, OUT OF OR IN CONNECTION
 * WITH THE SOFTWARE OR THE USE OR OTHER DEALINGS IN THE SOFTWARE."
**/

using System;
using System.Collections.Generic;
using System.Diagnostics;
using System.IO;
using System.Net;
using System.Runtime.CompilerServices;
using System.Threading;
using System.Threading.Tasks;
using Microsoft.Alm.Authentication;
using AzureDev = AzureDevOps.Authentication;
using Bitbucket = Atlassian.Bitbucket.Authentication;
using Git = Microsoft.Alm.Authentication.Git;
using Github = GitHub.Authentication;

namespace Microsoft.Alm.Cli
{
    enum KeyType
    {
        Authority,
        ConfigNoLocal,
        ConfigNoSystem,
        DevOpsScope,
        HttpPath,
        HttpProxy,
        HttpsProxy,
        HttpTimeout,
        HttpUserAgent,
        Interactive,
        ModalPrompt,
        Namespace,
        PreserveCredentials,
        TokenDuration,
        UrlOverride,
        Username,
        Validate,
        ParentHwnd,
        VstsScope,
        Writelog,
        KeyVaultUrl,
        KeyVaultUseMsi,
        KeyVaultAuthCertificateThumbprint,
        KeyVaultAuthCertificateStoreType,
        KeyVaultAuthClientId
    }

    partial class Program
    {
        public const string SourceUrl = "https://github.com/Microsoft/Git-Credential-Manager-for-Windows";
        public const string EventSource = "Git Credential Manager";

        internal static readonly StringComparer ConfigKeyComparer = StringComparer.OrdinalIgnoreCase;
        internal static readonly StringComparer ConfigValueComparer = StringComparer.OrdinalIgnoreCase;

        internal const string EnvironConfigDebugKey = "GCM_DEBUG";
        internal const string EnvironConfigTraceKey = "GCM_TRACE";

        internal static readonly StringComparer EnvironKeyComparer = StringComparer.OrdinalIgnoreCase;

        internal const string ConfigPrefix = "credential";
        internal const string SecretsNamespace = "git";

<<<<<<< HEAD
        internal static readonly AzureDev.TokenScope DevOpsCredentialScope = AzureDev.TokenScope.CodeWrite | AzureDev.TokenScope.PackagingRead;
        internal static readonly Github.TokenScope GitHubCredentialScope = Github.TokenScope.Gist | Github.TokenScope.Repo;
=======
        internal static readonly Azure.TokenScope DevOpsCredentialScope = Azure.TokenScope.CodeWrite | Azure.TokenScope.PackagingRead;
        internal static readonly Github.TokenScope GitHubCredentialScope = Github.TokenScope.Gist | Github.TokenScope.Repo | Github.TokenScope.Workflow;
>>>>>>> 88d7a347

        internal BasicCredentialPromptDelegate _basicCredentialPrompt = ConsoleFunctions.CredentialPrompt;
        internal BitbucketCredentialPromptDelegate _bitbucketCredentialPrompt = BitbucketFunctions.CredentialPrompt;
        internal BitbucketOAuthPromptDelegate _bitbucketOauthPrompt = BitbucketFunctions.OAuthPrompt;
        internal CreateAuthenticationDelegate _createAuthentication = CommonFunctions.CreateAuthentication;
        internal DeleteCredentialsDelegate _deleteCredentials = CommonFunctions.DeleteCredentials;
        internal DieExceptionDelegate _dieException = CommonFunctions.DieException;
        internal DieMessageDelegate _dieMessage = CommonFunctions.DieMessage;
        internal EnableTraceLoggingDelegate _enableTraceLogging = CommonFunctions.EnableTraceLogging;
        internal EnableTraceLoggingFileDelegate _enableTraceLoggingFile = CommonFunctions.EnableTraceLoggingFile;
        internal ExitDelegate _exit = ConsoleFunctions.Exit;
        internal GitHubAuthCodePromptDelegate _gitHubAuthCodePrompt = GitHubFunctions.AuthCodePrompt;
        internal GitHubCredentialPromptDelegate _gitHubCredentialPrompt = GitHubFunctions.CredentialPrompt;
        internal LoadOperationArgumentsDelegate _loadOperationArguments = CommonFunctions.LoadOperationArguments;
        internal LogEventDelegate _logEvent = CommonFunctions.LogEvent;
        internal ModalPromptDisplayDialogDelegate _modalPromptDisplayDialog = DialogFunctions.DisplayModal;
        internal ModalPromptForCredentialsDelegate _modalPromptForCredentials = DialogFunctions.CredentialPrompt;
        internal ModalPromptForPasswordDelegate _modalPromptForPassword = DialogFunctions.PasswordPrompt;
        internal OpenStandardHandleDelegate _openStandardErrorStream = ConsoleFunctions.OpenStandardErrorStream;
        internal GetStandardWriterDelegate _openStandardErrorWriter = ConsoleFunctions.OpenStandardErrorWriter;
        internal OpenStandardHandleDelegate _openStandardInputStream = ConsoleFunctions.OpenStandardInputStream;
        internal GetStandardReaderDelegate _openStandardInputReader = ConsoleFunctions.OpenStandardInputReader;
        internal OpenStandardHandleDelegate _openStandardOutputStream = ConsoleFunctions.OpenStandardOutputStream;
        internal GetStandardWriterDelegate _openStandardOutputWriter = ConsoleFunctions.OpenStandardOutputWriter;
        internal PrintArgsDelegate _printArgs = CommonFunctions.PrintArgs;
        internal QueryCredentialsDelegate _queryCredentials = CommonFunctions.QueryCredentials;
        internal ReadGitRemoteDetailsDelegate _readGitRemoteDetails = CommonFunctions.ReadGitRemoteDetails;
        internal ReadKeyDelegate _readKey = ConsoleFunctions.ReadKey;
        internal SetStandardWriterDelegate _setStandardErrorWriter = ConsoleFunctions.SetStandardErrorWriter;
        internal SetStandardReaderDelegate _setStandardInputReader = ConsoleFunctions.SetStandardInputReader;
        internal SetStandardWriterDelegate _setStandardOutputWriter = ConsoleFunctions.SetStandardOutputWriter;
        internal StandardHandleIsTtyDelegate _standardHandleIsTty = ConsoleFunctions.StandardHandleIsTty;
        internal TryReadBooleanDelegate _tryReadBoolean = CommonFunctions.TryReadBoolean;
        internal TryReadStringDelegate _tryReadString = CommonFunctions.TryReadString;
        internal WriteDelegate _write = ConsoleFunctions.Write;
        internal WriteLineDelegate _writeLine = ConsoleFunctions.WriteLine;

        internal readonly Dictionary<KeyType, string> _configurationKeys = new Dictionary<KeyType, string>()
        {
            { KeyType.Authority, "authority" },
            { KeyType.DevOpsScope, "devopsScope" },
            { KeyType.HttpProxy, "httpProxy" },
            { KeyType.HttpsProxy, "httpsProxy" },
            { KeyType.Interactive, "interactive" },
            { KeyType.ModalPrompt, "modalPrompt" },
            { KeyType.Namespace, "namespace" },
            { KeyType.PreserveCredentials, "preserve" },
            { KeyType.TokenDuration, "tokenDuration" },
            { KeyType.HttpPath, "useHttpPath" },
            { KeyType.HttpTimeout, "httpTimeout" },
            { KeyType.Username, "username" },
            { KeyType.Validate, "validate" },
            { KeyType.VstsScope,"vstsScope" },
            { KeyType.Writelog, "writeLog" },
            { KeyType.KeyVaultUrl, "keyvaultUrl" },
            { KeyType.KeyVaultUseMsi, "keyVaultUseMsi" },
            { KeyType.KeyVaultAuthCertificateStoreType, "keyvaultAuthCertificateStoreType" },
            { KeyType.KeyVaultAuthCertificateThumbprint, "keyvaultAuthCertificateThumbprint" },
            { KeyType.KeyVaultAuthClientId, "keyvaultAuthClientId" },
        };
        internal readonly Dictionary<KeyType, string> _environmentKeys = new Dictionary<KeyType, string>()
        {
            { KeyType.Authority, "GCM_AUTHORITY" },
            { KeyType.ConfigNoLocal, "GCM_CONFIG_NOLOCAL" },
            { KeyType.ConfigNoSystem, "GCM_CONFIG_NOSYSTEM" },
            { KeyType.DevOpsScope, "GCM_DEVOPS_SCOPE" },
            { KeyType.HttpProxy, "HTTP_PROXY" },
            { KeyType.HttpsProxy, "HTTPS_PROXY" },
            { KeyType.HttpTimeout, "GCM_HTTP_TIMEOUT" },
            { KeyType.HttpUserAgent, "GCM_HTTP_USER_AGENT" },
            { KeyType.Interactive, "GCM_INTERACTIVE" },
            { KeyType.ModalPrompt, "GCM_MODAL_PROMPT" },
            { KeyType.Namespace, "GCM_NAMESPACE" },
            { KeyType.ParentHwnd, "GCM_MODAL_PARENTHWND" },
            { KeyType.PreserveCredentials, "GCM_PRESERVE" },
            { KeyType.TokenDuration, "GCM_TOKEN_DURATION" },
            { KeyType.UrlOverride, "GCM_URL_OVERRIDE" },
            { KeyType.Validate, "GCM_VALIDATE" },
            { KeyType.VstsScope, "GCM_VSTS_SCOPE" },
            { KeyType.Writelog, "GCM_WRITELOG" },
        };

        [System.Diagnostics.CodeAnalysis.SuppressMessage("Microsoft.Performance", "CA1810:InitializeReferenceTypeStaticFieldsInline")]
        static Program()
        {
            ServicePointManager.SecurityProtocol = ServicePointManager.SecurityProtocol | SecurityProtocolType.Tls12;
        }

        private string _executablePath;
        private readonly RuntimeContext _context;
        private string _location;
        private string _name;
        private char[] _newlineChars;
        private IntPtr _parentHwnd;
        private Stream _stdErrStream;
        private TextWriter _stdErrWriter;
        private Stream _stdInStream;
        private TextReader _stdInReader;
        private Stream _stdOutStream;
        private TextWriter _stdOutWriter;
        private readonly object _syncpoint = new object();
        private string _title;
        private Version _version;

        public IReadOnlyDictionary<KeyType, string> ConfigurationKeys
            => _configurationKeys;

        public IReadOnlyDictionary<KeyType, string> EnvironmentKeys
            => _environmentKeys;

        /// <summary>
        /// Gets the path to the executable.
        /// </summary>
        public string ExecutablePath
        {
            get
            {
                lock (_syncpoint)
                {
                    if (_executablePath is null)
                    {
                        LoadAssemblyInformation();
                    }
                    return _executablePath;
                }
            }
        }

        /// <summary>
        /// Gets the directory where the executable is contained.
        /// </summary>
        public string Location
        {
            get
            {
                lock (_syncpoint)
                {
                    if (_location is null)
                    {
                        LoadAssemblyInformation();
                    }
                    return _location;
                }
            }
        }

        /// <summary>
        /// Gets the name of the application.
        /// </summary>
        public string Name
        {
            get
            {
                lock (_syncpoint)
                {
                    if (_name is null)
                    {
                        LoadAssemblyInformation();
                    }
                    return _name;
                }
            }
        }

        /// <summary>
        /// <para>Gets <see langword="true"/> if stderr is a TTY device; otherwise <see langword="false"/>.</para>
        /// <para>
        /// If TTY, then it is very likely stderr is attached to a console and interactions with the
        /// user are possible.
        /// </para>
        /// </summary>
        public bool StandardErrorIsTty
        {
            get { return StandardHandleIsTty(NativeMethods.StandardHandleType.Error); }
        }

        /// <summary>
        /// <para>Gets <see langword="true"/> if stdin is a TTY device; otherwise <see langword="false"/>.</para>
        /// <para>
        /// If TTY, then it is very likely stdin is attached to a console and interactions with the
        /// user are possible.
        /// </para>
        /// </summary>
        public bool StandardInputIsTty
        {
            get { return StandardHandleIsTty(NativeMethods.StandardHandleType.Input); }
        }

        /// <summary>
        /// <para>Gets <see langword="true"/> if stdout is a TTY device; otherwise <see langword="false"/>.</para>
        /// <para>
        /// If TTY, then it is very likely stdout is attached to a console and interaction with the
        /// user are possible.
        /// </para>
        /// </summary>
        public bool StandardOutputIsTty
        {
            get { return StandardHandleIsTty(NativeMethods.StandardHandleType.Output); }
        }

        /// <summary>
        /// Gets the titles of the application.
        /// </summary>
        public string Title
        {
            get { return _title; }
            private set
            {
                if (value is null)
                    throw new ArgumentNullException(nameof(Title));

                _title = value;
            }
        }

        /// <summary>
        /// Gets the version of the application.
        /// </summary>
        public Version Version
        {
            get
            {
                lock (_syncpoint)
                {
                    if (_version is null)
                    {
                        LoadAssemblyInformation();
                    }
                    return _version;
                }
            }
        }

        internal RuntimeContext Context
            => _context;

        internal TextWriter Error
        {
            get
            {
                lock (_syncpoint)
                {
                    if (_stdErrWriter is null)
                    {
                        _stdErrWriter = _openStandardErrorWriter(this);
                    }

                    return _stdErrWriter;
                }
            }
        }

        internal Stream ErrorStream
        {
            get
            {
                lock (_syncpoint)
                {
                    if (_stdErrStream is null)
                    {
                        _stdErrStream = _openStandardErrorStream(this);
                    }

                    return _stdErrStream;
                }
            }
        }

        internal TextReader In
        {
            get
            {
                lock (_syncpoint)
                {
                    if (_stdInReader is null)
                    {
                        _stdInReader = _openStandardInputReader(this);
                    }

                    return _stdInReader;
                }
            }
        }

        internal Stream InStream
        {
            get
            {
                lock (_syncpoint)
                {
                    if (_stdInStream is null)
                    {
                        _stdInStream = _openStandardInputStream(this);
                    }

                    return _stdInStream;
                }
            }
        }

        internal INetwork Network
            => _context.Network;

        internal char[] NewLineChars
        {
            get
            {
                lock (_syncpoint)
                {
                    if (_newlineChars is null)
                    {
                        _newlineChars = Settings.NewLine.ToCharArray();
                    }

                    return _newlineChars;
                }
            }
        }

        internal TextWriter Out
        {
            get
            {
                lock (_syncpoint)
                {
                    if (_stdOutWriter is null)
                    {
                        _stdOutWriter = _openStandardOutputWriter(this);
                    }

                    return _stdOutWriter;
                }
            }
        }

        internal Stream OutStream
        {
            get
            {
                lock (_syncpoint)
                {
                    if (_stdOutStream is null)
                    {
                        _stdOutStream = _openStandardOutputStream(this);
                    }

                    return _stdOutStream;
                }
            }
        }

        internal IntPtr ParentHwnd
        {
            get { lock (_syncpoint) return _parentHwnd; }
            set { lock (_syncpoint) _parentHwnd = value; }
        }

        internal ISettings Settings
            => _context.Settings;

        internal IStorage Storage
            => _context.Storage;

        internal Git.ITrace Trace
            => _context.Trace;

        internal Git.IUtilities Utilities
            => _context.Utilities;

        internal Git.IWhere Where
            => _context.Where;

        internal static void DebuggerLaunch(Program program)
        {
            if (program is null)
                throw new ArgumentNullException(nameof(program));

            if (Debugger.IsAttached)
                return;

            string debug = program.Settings.GetEnvironmentVariable(EnvironConfigDebugKey);
            if (debug != null
                && (StringComparer.OrdinalIgnoreCase.Equals(debug, "true")
                    || StringComparer.OrdinalIgnoreCase.Equals(debug, "1")
                    || StringComparer.OrdinalIgnoreCase.Equals(debug, "debug")))
            {
                program.Trace.WriteLine($"'{EnvironConfigDebugKey}': '{debug}', launching debugger...");

                Debugger.Launch();
            }
        }

        internal void DetectTraceEnvironmentKey(string environmentKey)
        {
            if (environmentKey is null)
                throw new ArgumentNullException(nameof(environmentKey));

            try
            {
                string traceValue = Settings.GetEnvironmentVariable(environmentKey);

                if (traceValue is null)
                    return;

                // If the value is true or a number greater than zero, then trace to standard error.
                if (Git.Configuration.PaserBoolean(traceValue))
                {
                    Trace.AddListener(Error);
                }
                // If the value is a rooted path, then trace to that file and not to the console.
                else if (Path.IsPathRooted(traceValue))
                {
                    // Open or create the log file.
                    var stream = Storage.FileOpen(traceValue, FileMode.Append, FileAccess.Write, FileShare.ReadWrite);

                    // Create the writer and add it to the list.
                    var writer = new StreamWriter(stream, System.Text.Encoding.UTF8, 4096, true);
                    Trace.AddListener(writer);
                }
            }
            catch { /* squelch */ }
        }

        internal void Die(Exception exception,
                          [CallerFilePath] string path = "",
                          [CallerLineNumber] int line = 0,
                          [CallerMemberName] string name = "")
            => _dieException(this, exception, path, line, name);

        internal void Die(string message,
                          [CallerFilePath] string path = "",
                          [CallerLineNumber] int line = 0,
                          [CallerMemberName] string name = "")
            => _dieMessage(this, message, path, line, name);

        internal void Exit(int exitcode = 0,
                           string message = null,
                           [CallerFilePath] string path = "",
                           [CallerLineNumber] int line = 0,
                           [CallerMemberName] string name = "")
            => _exit(this, exitcode, message, path, line, name);

        internal Task LoadOperationArguments(OperationArguments operationArguments)
            => _loadOperationArguments(this, operationArguments);

        internal void LogEvent(string message, EventLogEntryType eventType)
            => _logEvent(this, message, eventType);

        internal Task<Credential> QueryCredentials(OperationArguments operationArguments)
            => _queryCredentials(this, operationArguments);

        internal ConsoleKeyInfo ReadKey(bool intercept = true)
            => _readKey(this, intercept);

        internal void Write(string message)
            => _write(this, message);

        internal void WriteLine(string message = null)
            => _writeLine(this, message);

        internal Credential BasicCredentialPrompt(TargetUri targetUri)
        {
            string message = "Please enter your credentials for ";
            return BasicCredentialPrompt(targetUri, message);
        }

        internal Credential BasicCredentialPrompt(TargetUri targetUri, string titleMessage)
            => _basicCredentialPrompt(this, targetUri, titleMessage);

        internal Task<BaseAuthentication> CreateAuthentication(OperationArguments operationArguments)
            => _createAuthentication(this, operationArguments);

        internal Task<bool> DeleteCredentials(OperationArguments operationArguments)
            => _deleteCredentials(this, operationArguments);

        internal void PrintArgs(string[] args)
            => _printArgs(this, args);

        [Conditional("DEBUG")]
        internal void EnableDebugTrace()
        {
            // Use the stderr stream for the trace as stdout is used in the cross-process
            // communications protocol
            _context.Trace.AddListener(Error);
        }

        internal void EnableTraceLogging(OperationArguments operationArguments)
            => _enableTraceLogging(this, operationArguments);

        internal void EnableTraceLogging(OperationArguments operationArguments, string logFilePath)
            => _enableTraceLoggingFile(this, operationArguments, logFilePath);

        internal bool BitbucketCredentialPrompt(string titleMessage, TargetUri targetUri, out string username, out string password)
            => _bitbucketCredentialPrompt(this, titleMessage, targetUri, out username, out password);

        internal bool BitbucketOAuthPrompt(string title, TargetUri targetUri, Bitbucket.AuthenticationResultType resultType, string username)
            => _bitbucketOauthPrompt(this, title, targetUri, resultType, username);

        internal string KeyTypeName(KeyType type)
        {
            string value = "UNKNOWN";

            if (!_configurationKeys.TryGetValue(type, out value)
                && !_environmentKeys.TryGetValue(type, out value))
            {
                _context.Trace.WriteLine($"BUG: unknown {nameof(KeyType)}: '{type}' encountered.");
            }

            return value;
        }

        internal bool GitHubAuthCodePrompt(TargetUri targetUri, Github.GitHubAuthenticationResultType resultType, string username, out string authenticationCode)
            => _gitHubAuthCodePrompt(this, targetUri, resultType, username, out authenticationCode);

        internal bool GitHubCredentialPrompt(TargetUri targetUri, out string username, out string password)
            => _gitHubCredentialPrompt(this, targetUri, out username, out password);

        private void LoadAssemblyInformation()
        {
            Debug.Assert(Monitor.IsEntered(_syncpoint), "Expected lock not held.");

            var assembly = System.Reflection.Assembly.GetEntryAssembly();
            var asseName = assembly.GetName();

            _executablePath = assembly.Location;
            _location = Path.GetDirectoryName(_executablePath);
            _name = asseName.Name;
            _version = asseName.Version;
        }

        internal bool ModalPromptDisplayDialog(
            ref NativeMethods.CredentialUiInfo credUiInfo,
            ref NativeMethods.CredentialPackFlags authPackage,
            IntPtr packedAuthBufferPtr,
            uint packedAuthBufferSize,
            IntPtr inBufferPtr,
            int inBufferSize,
            bool saveCredentials,
            NativeMethods.CredentialUiWindowsFlags flags,
            out string username,
            out string password)
            => _modalPromptDisplayDialog(this,
                                         ref credUiInfo,
                                         ref authPackage,
                                         packedAuthBufferPtr,
                                         packedAuthBufferSize,
                                         inBufferPtr,
                                         inBufferSize,
                                         saveCredentials,
                                         flags,
                                         out username,
                                         out password);

        internal Credential ModalPromptForCredentials(TargetUri targetUri, string message)
            => _modalPromptForCredentials(this, targetUri, message);

        internal Credential ModalPromptForCredentials(TargetUri targetUri)
        {
            string message = string.Format("Enter your credentials for {0}.", targetUri.ToString(username: false, port: true, path: true));

            if (!string.IsNullOrEmpty(targetUri.QueryUri.UserInfo))
            {
                string username = targetUri.QueryUri.UserInfo;

                if (!targetUri.QueryUri.UserEscaped)
                {
                    username = Uri.UnescapeDataString(username);
                }

                return ModalPromptForPassword(targetUri, message, username);
            }

            return ModalPromptForCredentials(targetUri, message);
        }

        private Credential ModalPromptForPassword(TargetUri targetUri, string message, string username)
            => _modalPromptForPassword(this, targetUri, message, username);

        internal void PrintVersion()
        {
#if DEBUG
            WriteLine($"{Title} version {Version.ToString(4)}");
#else
            WriteLine($"{Title} version {Version.ToString(3)}");
#endif
        }

        internal void ReadGitRemoteDetails(OperationArguments operationArguments)
            => _readGitRemoteDetails(this, operationArguments);

        internal void SetError(TextWriter writer)
        {
            _setStandardErrorWriter(this, writer);
        }

        internal void SetIn(TextReader reader)
        {
            _setStandardInputReader(this, reader);
        }

        internal void SetOut(TextWriter writer)
        {
            _setStandardOutputWriter(this, writer);
        }

        internal bool StandardHandleIsTty(NativeMethods.StandardHandleType handleType)
            => _standardHandleIsTty(this, handleType);

        internal bool TryReadBoolean(OperationArguments operationArguments, KeyType key, out bool? value)
            => _tryReadBoolean(this, operationArguments, key, out value);

        internal bool TryReadString(OperationArguments operationArguments, KeyType key, out string value)
            => _tryReadString(this, operationArguments, key, out value);
    }
}<|MERGE_RESOLUTION|>--- conflicted
+++ resolved
@@ -32,7 +32,7 @@
 using System.Threading;
 using System.Threading.Tasks;
 using Microsoft.Alm.Authentication;
-using AzureDev = AzureDevOps.Authentication;
+using Azure = AzureDevOps.Authentication;
 using Bitbucket = Atlassian.Bitbucket.Authentication;
 using Git = Microsoft.Alm.Authentication.Git;
 using Github = GitHub.Authentication;
@@ -61,11 +61,6 @@
         ParentHwnd,
         VstsScope,
         Writelog,
-        KeyVaultUrl,
-        KeyVaultUseMsi,
-        KeyVaultAuthCertificateThumbprint,
-        KeyVaultAuthCertificateStoreType,
-        KeyVaultAuthClientId
     }
 
     partial class Program
@@ -84,13 +79,8 @@
         internal const string ConfigPrefix = "credential";
         internal const string SecretsNamespace = "git";
 
-<<<<<<< HEAD
-        internal static readonly AzureDev.TokenScope DevOpsCredentialScope = AzureDev.TokenScope.CodeWrite | AzureDev.TokenScope.PackagingRead;
-        internal static readonly Github.TokenScope GitHubCredentialScope = Github.TokenScope.Gist | Github.TokenScope.Repo;
-=======
         internal static readonly Azure.TokenScope DevOpsCredentialScope = Azure.TokenScope.CodeWrite | Azure.TokenScope.PackagingRead;
         internal static readonly Github.TokenScope GitHubCredentialScope = Github.TokenScope.Gist | Github.TokenScope.Repo | Github.TokenScope.Workflow;
->>>>>>> 88d7a347
 
         internal BasicCredentialPromptDelegate _basicCredentialPrompt = ConsoleFunctions.CredentialPrompt;
         internal BitbucketCredentialPromptDelegate _bitbucketCredentialPrompt = BitbucketFunctions.CredentialPrompt;
@@ -145,11 +135,6 @@
             { KeyType.Validate, "validate" },
             { KeyType.VstsScope,"vstsScope" },
             { KeyType.Writelog, "writeLog" },
-            { KeyType.KeyVaultUrl, "keyvaultUrl" },
-            { KeyType.KeyVaultUseMsi, "keyVaultUseMsi" },
-            { KeyType.KeyVaultAuthCertificateStoreType, "keyvaultAuthCertificateStoreType" },
-            { KeyType.KeyVaultAuthCertificateThumbprint, "keyvaultAuthCertificateThumbprint" },
-            { KeyType.KeyVaultAuthClientId, "keyvaultAuthClientId" },
         };
         internal readonly Dictionary<KeyType, string> _environmentKeys = new Dictionary<KeyType, string>()
         {
